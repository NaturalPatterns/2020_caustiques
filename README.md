# caustiques (2020) / iridiscence (2022)

<<<<<<< HEAD
=======
* Rendering of the [full notebook](https://naturalpatterns.github.io/2020_caustiques/)

>>>>>>> 7059ba79
## caustiques (2020)

[![DOI](https://zenodo.org/badge/273226625.svg)](https://zenodo.org/badge/latestdoi/273226625)

Caustics ([wikipedia](https://en.wikipedia.org/wiki/Caustic_(optics))) are luminous patterns which are resulting from the superposition of smoothly deviated light rays. It is the heart-shaped pattern in your cup of coffee which is formed as the rays of from the sun are reflected on the cup's surface. It is also the wiggly patterns of light that you will see on the floor of a pool as the sun's light is *refracted* at the surface of the water. Here we will simulate this particular physical phenomenon. Simply because they are mesmerizingly beautiful, but also as it is of interest in visual neuroscience. Indeed, it speaks to how images are formed (more on this later), hence how the brain may understand images.

In [this post](https://laurentperrinet.github.io/sciblog/posts/2020-06-19-caustic-optics.html), I will develop a simple formalism to generate such patterns, with the paradoxical result that it is *very* simple to code yet generates patterns with great complexity, such as:

<BR>
<center>
<img src="caustique.gif" width="100%"/>
</center>
<BR>

This is joint work with artist [Etienne Rey](https://laurentperrinet.github.io/authors/etienne-rey/), in which I especially follow the ideas put forward in the series [Turbulence](http://ondesparalleles.org/projets/turbulences/).

## iridiscence (2022)

<<<<<<< HEAD
=======
Upon further observation, one may discover that caustics exhibit some [iridescence](https://en.wikipedia.org/wiki/Iridescence), that is, that the light pattern which forms the waggling lines of the caustics may decompose into different colors, forming evanescent rainbows. Here, we will simply use a modulation of the [Snell-Descartes law](https://en.wikipedia.org/wiki/Snell's_law) that we used to compute different angle of refraction. This will be put in relation with the dependance of the refraction index with the wavelength of light and the transformation of a [monochromatic light into RGB](https://github.com/laurentperrinet/lambda2color) that we used in a previous post about [colors of the sky](https://laurentperrinet.github.io/sciblog/posts/2020-07-04-colors-of-the-sky.html). The results are close to subjective observations, with the surprising (to me) observation that colors appear more *between* nodes...
  
>>>>>>> 7059ba79
<BR>
<center>
<img src="iridiscence.mp4" width="100%"/>
</center>
<BR>


  
## installation

Install [dependencies](https://pip.pypa.io/en/stable/user_guide/#requirements-files), then this library:

```
python3 -m pip install -r requirements.txt
python3 -m pip install -e .
```
## running it

```
from caustique import init
opt = init()
opt.bin_dens = 8

from caustique import Caustique
c = Caustique(opt)
z = c.wave()
gifname = c.plot(z)
```

## exploring more

Launch [jupyter](https://jupyter.org/) and open the notebook.<|MERGE_RESOLUTION|>--- conflicted
+++ resolved
@@ -1,10 +1,7 @@
 # caustiques (2020) / iridiscence (2022)
 
-<<<<<<< HEAD
-=======
 * Rendering of the [full notebook](https://naturalpatterns.github.io/2020_caustiques/)
 
->>>>>>> 7059ba79
 ## caustiques (2020)
 
 [![DOI](https://zenodo.org/badge/273226625.svg)](https://zenodo.org/badge/latestdoi/273226625)
@@ -23,11 +20,8 @@
 
 ## iridiscence (2022)
 
-<<<<<<< HEAD
-=======
 Upon further observation, one may discover that caustics exhibit some [iridescence](https://en.wikipedia.org/wiki/Iridescence), that is, that the light pattern which forms the waggling lines of the caustics may decompose into different colors, forming evanescent rainbows. Here, we will simply use a modulation of the [Snell-Descartes law](https://en.wikipedia.org/wiki/Snell's_law) that we used to compute different angle of refraction. This will be put in relation with the dependance of the refraction index with the wavelength of light and the transformation of a [monochromatic light into RGB](https://github.com/laurentperrinet/lambda2color) that we used in a previous post about [colors of the sky](https://laurentperrinet.github.io/sciblog/posts/2020-07-04-colors-of-the-sky.html). The results are close to subjective observations, with the surprising (to me) observation that colors appear more *between* nodes...
   
->>>>>>> 7059ba79
 <BR>
 <center>
 <img src="iridiscence.mp4" width="100%"/>
