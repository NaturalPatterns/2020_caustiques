--- conflicted
+++ resolved
@@ -90,10 +90,10 @@
    "execution_count": 3,
    "metadata": {
     "execution": {
-     "iopub.execute_input": "2022-08-07T13:34:18.429824Z",
-     "iopub.status.busy": "2022-08-07T13:34:18.373279Z",
-     "iopub.status.idle": "2022-08-07T13:34:18.442165Z",
-     "shell.execute_reply": "2022-08-07T13:34:18.442545Z"
+     "iopub.execute_input": "2022-08-07T13:13:39.607417Z",
+     "iopub.status.busy": "2022-08-07T13:13:39.602343Z",
+     "iopub.status.idle": "2022-08-07T13:13:39.623227Z",
+     "shell.execute_reply": "2022-08-07T13:13:39.623587Z"
     }
    },
    "outputs": [],
@@ -145,84 +145,62 @@
   },
   {
    "cell_type": "code",
-   "execution_count": null,
+   "execution_count": 3,
    "metadata": {
     "execution": {
-     "iopub.execute_input": "2022-08-07T13:13:39.627025Z",
-     "iopub.status.busy": "2022-08-07T13:13:39.626440Z",
-     "iopub.status.idle": "2022-08-07T13:13:39.645848Z",
-     "shell.execute_reply": "2022-08-07T13:13:39.646168Z"
-    }
-   },
-   "outputs": [
-    {
-     "name": "stdout",
-     "output_type": "stream",
-     "text": [
-      "Saving our simulations in=2022-07-30_caustique\n"
-     ]
-    }
-   ],
-   "source": [
-    "print(f'Saving our simulations in={figpath}')"
-   ]
-  },
-  {
-   "cell_type": "code",
-   "execution_count": null,
-   "metadata": {
-    "execution": {
-     "iopub.execute_input": "2022-08-07T13:13:39.649337Z",
-     "iopub.status.busy": "2022-08-07T13:13:39.648866Z",
-     "iopub.status.idle": "2022-08-07T13:13:39.651680Z",
-     "shell.execute_reply": "2022-08-07T13:13:39.652005Z"
+     "iopub.execute_input": "2022-08-07T13:13:39.607417Z",
+     "iopub.status.busy": "2022-08-07T13:13:39.602343Z",
+     "iopub.status.idle": "2022-08-07T13:13:39.623227Z",
+     "shell.execute_reply": "2022-08-07T13:13:39.623587Z"
     }
    },
    "outputs": [],
    "source": [
-    "opt = init()\n",
-    "opt.figpath = figpath"
-   ]
-  },
-  {
-   "cell_type": "code",
-   "execution_count": null,
-   "metadata": {
-    "execution": {
-     "iopub.execute_input": "2022-08-07T13:13:39.658374Z",
-     "iopub.status.busy": "2022-08-07T13:13:39.657888Z",
-     "iopub.status.idle": "2022-08-07T13:13:39.660092Z",
-     "shell.execute_reply": "2022-08-07T13:13:39.660422Z"
-    }
-   },
-   "outputs": [
-    {
-     "data": {
-      "text/plain": [
-       "Namespace(tag='caustique', figpath='2022-07-30_caustique', vext='mp4', nx=1024, ny=1024, nframe=640, bin_dens=2, bin_spectrum=6, seed=42, H=6.0, variation=0.4, sf_0=0.008, B_sf=0.004, V_Y=0.3, V_X=0.3, B_V=4.0, theta=2.399988291783386, B_theta=1.0471975511965976, min_lum=0.2, gamma=2.8, fps=18, multispectral=True, cache=False, verbose=False)"
-      ]
-     },
-     "metadata": {},
-     "output_type": "display_data"
-    }
-   ],
-   "source": [
-    "opt"
-   ]
-  },
-  {
-   "cell_type": "markdown",
-   "metadata": {},
-   "source": [
-    "## utilities"
-   ]
-  },
-  {
-   "cell_type": "code",
-   "execution_count": null,
-   "metadata": {},
-   "outputs": [],
-   "source": [
+    "import os\n",
+    "import datetime\n",
+    "import numpy as np\n",
+    "import MotionClouds as mc\n",
+    "from lambda2color import Lambda2color, xyz_from_xy\n",
+    "\n",
+    "def init(args=[], figpath=figpath, PRECISION=7):\n",
+    "\n",
+    "    import argparse\n",
+    "    if figpath is None:\n",
+    "        import datetime\n",
+    "        date = datetime.datetime.now().date().isoformat()\n",
+    "        figpath = f'{date}_caustique'\n",
+    "\n",
+    "    parser = argparse.ArgumentParser()\n",
+    "    parser.add_argument(\"--tag\", type=str, default='caustique', help=\"Tag\")\n",
+    "    parser.add_argument(\"--figpath\", type=str, default=figpath, help=\"Folder to store images\")\n",
+    "    parser.add_argument(\"--vext\", type=str, default='mp4', help=\"Folder to store images\")\n",
+    "    parser.add_argument(\"--nx\", type=int, default=8*2**PRECISION, help=\"number of pixels (vertical)\")\n",
+    "    parser.add_argument(\"--ny\", type=int, default=8*2**PRECISION, help=\"number of pixels (horizontal)\")\n",
+    "    parser.add_argument(\"--nframe\", type=int, default=5*2**PRECISION, help=\"number of frames\")\n",
+    "    parser.add_argument(\"--bin_dens\", type=int, default=2, help=\"relative bin density\")\n",
+    "    parser.add_argument(\"--bin_spectrum\", type=int, default=6, help=\"bin spacing in spectrum\")\n",
+    "    parser.add_argument(\"--seed\", type=int, default=42, help=\"seed for RNG\")\n",
+    "    parser.add_argument(\"--H\", type=float, default=6., help=\"depth of the pool\")\n",
+    "    parser.add_argument(\"--variation\", type=float, default=.4, help=\"variation of diffraction index: http://www.philiplaven.com/p20.html 1.40 at 400 nm and 1.37 at 700nm makes a 2% variation\")\n",
+    "    parser.add_argument(\"--sf_0\", type=float, default=0.008, help=\"sf\")\n",
+    "    parser.add_argument(\"--B_sf\", type=float, default=0.004, help=\"bandwidth in sf\")\n",
+    "    parser.add_argument(\"--V_Y\", type=float, default=0.3, help=\"horizontal speed\")\n",
+    "    parser.add_argument(\"--V_X\", type=float, default=0.3, help=\"vertical speed\")\n",
+    "    parser.add_argument(\"--B_V\", type=float, default=4.0, help=\"bandwidth in speed\")\n",
+    "    parser.add_argument(\"--theta\", type=float, default=2*np.pi*(2-1.61803), help=\"angle with the horizontal\")\n",
+    "    parser.add_argument(\"--B_theta\", type=float, default=np.pi/3, help=\"bandwidth in theta\")\n",
+    "    parser.add_argument(\"--min_lum\", type=float, default=.2, help=\"diffusion level for the rendering\")\n",
+    "    parser.add_argument(\"--gamma\", type=float, default=2.8, help=\"Gamma exponant to convert luminosity to luminance\")\n",
+    "    parser.add_argument(\"--fps\", type=float, default=18, help=\"frames per second\")\n",
+    "    parser.add_argument(\"--multispectral\", type=bool, default=True, help=\"Compute caustics on the full spectrogram.\")\n",
+    "    parser.add_argument(\"--cache\", type=bool, default=False, help=\"Cache intermediate output.\")\n",
+    "    parser.add_argument(\"--verbose\", type=bool, default=False, help=\"Displays more verbose output.\")\n",
+    "\n",
+    "    opt = parser.parse_args(args=args)\n",
+    "\n",
+    "    if opt.verbose:\n",
+    "        print(opt)\n",
+    "    return opt\n",
     "\n",
     "def make_gif(gifname, fnames, fps, do_delete=True):\n",
     "    import imageio\n",
@@ -245,22 +223,6 @@
     "    if do_delete: \n",
     "        for fname in fnames: os.remove(fname)\n",
     "    return mp4name\n",
-    " "
-   ]
-  },
-  {
-   "cell_type": "markdown",
-   "metadata": {},
-   "source": [
-    "## computing the caustics"
-   ]
-  },
-  {
-   "cell_type": "code",
-   "execution_count": null,
-   "metadata": {},
-   "outputs": [],
-   "source": [
     "\n",
     "class Caustique:\n",
     "    def __init__(self, opt):\n",
@@ -446,10 +408,6 @@
     "            html.reload()\n",
     "            return display(html)\n",
     "    \n",
-    "\n",
-    "import MotionClouds as mc\n",
-    "from lambda2color import Lambda2color, xyz_from_xy\n",
-    "\n",
     "# borrowed from https://github.com/gummiks/gummiks.github.io/blob/master/scripts/astro/planck.py\n",
     "def planck(wav, T):\n",
     "    import scipy.constants as const\n",
@@ -479,18 +437,8 @@
    ]
   },
   {
-   "cell_type": "markdown",
-<<<<<<< HEAD
-   "metadata": {
-    "tags": []
-   },
-   "source": [
-    "## parameters"
-   ]
-  },
-  {
    "cell_type": "code",
-   "execution_count": 4,
+   "execution_count": null,
    "metadata": {
     "execution": {
      "iopub.execute_input": "2022-08-07T13:34:18.445890Z",
@@ -514,7 +462,7 @@
   },
   {
    "cell_type": "code",
-   "execution_count": 5,
+   "execution_count": null,
    "metadata": {
     "execution": {
      "iopub.execute_input": "2022-08-07T13:34:18.468332Z",
@@ -531,7 +479,7 @@
   },
   {
    "cell_type": "code",
-   "execution_count": 6,
+   "execution_count": null,
    "metadata": {
     "execution": {
      "iopub.execute_input": "2022-08-07T13:34:18.477466Z",
@@ -547,9 +495,8 @@
        "Namespace(tag='caustique', figpath='2022-07-30_caustique', vext='mp4', nx=1024, ny=1024, nframe=640, bin_dens=2, bin_spectrum=6, seed=42, H=6.0, variation=0.4, sf_0=0.008, B_sf=0.004, V_Y=0.3, V_X=0.3, B_V=4.0, theta=2.399988291783386, B_theta=1.0471975511965976, min_lum=0.2, gamma=2.8, fps=18, multispectral=True, cache=False, verbose=False)"
       ]
      },
-     "execution_count": 6,
-     "metadata": {},
-     "output_type": "execute_result"
+     "metadata": {},
+     "output_type": "display_data"
     }
    ],
    "source": [
@@ -557,30 +504,275 @@
    ]
   },
   {
-   "cell_type": "raw",
+   "cell_type": "markdown",
    "metadata": {},
    "source": [
-    "%rm -fr {figpath}"
-   ]
-  },
-  {
-   "cell_type": "raw",
+    "## utilities"
+   ]
+  },
+  {
+   "cell_type": "code",
+   "execution_count": null,
    "metadata": {},
-   "source": [
-    "%rm -fr {figpath}/*.{opt.vext}"
-   ]
-  },
-  {
-   "cell_type": "raw",
+   "outputs": [],
+   "source": [
+    "\n",
+    "def make_gif(gifname, fnames, fps, do_delete=True):\n",
+    "    import imageio\n",
+    "\n",
+    "    with imageio.get_writer(gifname, mode='I', fps=fps) as writer:\n",
+    "        for fname in fnames:\n",
+    "            writer.append_data(imageio.imread(fname))\n",
+    "\n",
+    "    from pygifsicle import optimize\n",
+    "    optimize(str(gifname))\n",
+    "    if do_delete: \n",
+    "        for fname in fnames: os.remove(fname)\n",
+    "    return gifname\n",
+    "\n",
+    "# https://moviepy.readthedocs.io/en/latest/getting_started/videoclips.html#imagesequenceclip\n",
+    "def make_mp4(mp4name, fnames, fps, do_delete=True):\n",
+    "    import moviepy.editor as mpy\n",
+    "    clip = mpy.ImageSequenceClip(fnames, fps=fps)\n",
+    "    clip.write_videofile(mp4name, fps=fps, codec='libx264', verbose=False, logger=None)\n",
+    "    if do_delete: \n",
+    "        for fname in fnames: os.remove(fname)\n",
+    "    return mp4name\n",
+    " "
+   ]
+  },
+  {
+   "cell_type": "markdown",
    "metadata": {},
    "source": [
-    "%rm -fr /tmp/{figpath} "
+    "## computing the caustics"
+   ]
+  },
+  {
+   "cell_type": "code",
+   "execution_count": null,
+   "metadata": {},
+   "outputs": [],
+   "source": [
+    "\n",
+    "class Caustique:\n",
+    "    def __init__(self, opt):\n",
+    "        \"\"\"\n",
+    "        Image coordinates follow 'ij' indexing, that is,\n",
+    "        * their origin at the top left,\n",
+    "        * the X axis is vertical and goes \"down\",\n",
+    "        * the Y axis is horizontal and goes \"right\".\n",
+    "\n",
+    "        \"\"\"\n",
+    "        self.mc = mc\n",
+    "        self.ratio = opt.ny/opt.nx # ratio between height and width (>1 for portrait, <1 for landscape)\n",
+    "        X = np.linspace(0, 1, opt.nx, endpoint=False) # vertical\n",
+    "        Y = np.linspace(0, self.ratio, opt.ny, endpoint=False) # horizontal\n",
+    "        self.xv, self.yv = np.meshgrid(X, Y, indexing='ij')\n",
+    "        self.opt = opt\n",
+    "        # https://stackoverflow.com/questions/16878315/what-is-the-right-way-to-treat-python-argparse-namespace-as-a-dictionary\n",
+    "        self.d = vars(opt)\n",
+    "        print(self.opt.figpath)\n",
+    "        os.makedirs(self.opt.figpath, exist_ok=True)\n",
+    "        self.cachepath = os.path.join('/tmp', self.opt.figpath)\n",
+    "        if opt.verbose: print(f'{self.cachepath=}')\n",
+    "        os.makedirs(self.cachepath, exist_ok=True)\n",
+    "\n",
+    "        # a standard white:\n",
+    "        illuminant_D65 = xyz_from_xy(0.3127, 0.3291), \n",
+    "        illuminant_sun = xyz_from_xy(0.325998, 0.335354)\n",
+    "        # color conversion class\n",
+    "        self.cs_srgb = Lambda2color(red=xyz_from_xy(0.64, 0.33),\n",
+    "                               green=xyz_from_xy(0.30, 0.60),\n",
+    "                               blue=xyz_from_xy(0.15, 0.06),\n",
+    "                               white=illuminant_sun)\n",
+    "    def wave(self):\n",
+    "        filename = f'{self.cachepath}/{self.opt.tag}_wave.npy'\n",
+    "        if os.path.isfile(filename):\n",
+    "            z = np.load(filename)\n",
+    "        else:\n",
+    "            # A simplistic model of a wave using https://github.com/NeuralEnsemble/MotionClouds\n",
+    "            import MotionClouds as mc\n",
+    "            fx, fy, ft = mc.get_grids(self.opt.nx, self.opt.ny, self.opt.nframe)\n",
+    "            env = mc.envelope_gabor(fx, fy, ft, V_X=self.opt.V_Y, V_Y=self.opt.V_X, B_V=self.opt.B_V,\n",
+    "                                    sf_0=self.opt.sf_0, B_sf=self.opt.B_sf,\n",
+    "                                    theta=self.opt.theta, B_theta=self.opt.B_theta)\n",
+    "            z = mc.rectif(mc.random_cloud(env, seed=self.opt.seed))\n",
+    "            if self.opt.cache: np.save(filename, z)\n",
+    "        return z\n",
+    "\n",
+    "    def transform(self, z_, modulation=1.):\n",
+    "        xv, yv = self.xv.copy(), self.yv.copy()\n",
+    "\n",
+    "        dzdx = z_ - np.roll(z_, 1, axis=0)\n",
+    "        dzdy = z_ - np.roll(z_, 1, axis=1)\n",
+    "        xv = xv + modulation * self.opt.H * dzdx\n",
+    "        yv = yv + modulation * self.opt.H * dzdy\n",
+    "\n",
+    "        xv = np.mod(xv, 1)\n",
+    "        yv = np.mod(yv, self.ratio)\n",
+    "\n",
+    "        return xv, yv\n",
+    "\n",
+    "    def do_raytracing(self, z):\n",
+    "        filename = f'{self.cachepath}/{self.opt.tag}_hist.npy'\n",
+    "        if os.path.isfile(filename):\n",
+    "            hist = np.load(filename)\n",
+    "        else:\n",
+    "            binsx, binsy = self.opt.nx//self.opt.bin_dens, self.opt.ny//self.opt.bin_dens\n",
+    "        \n",
+    "            if self.opt.multispectral:\n",
+    "                N_wavelengths = len(self.cs_srgb.cmf[:, 0])\n",
+    "                \n",
+    "                hist = np.zeros((binsx, binsy, self.opt.nframe, N_wavelengths//self.opt.bin_spectrum + 1))\n",
+    "                for ii_wavelength, i_wavelength in enumerate(range(0, N_wavelengths, self.opt.bin_spectrum)):\n",
+    "                    modulation = 1. + self.opt.variation/2 - self.opt.variation*i_wavelength/N_wavelengths\n",
+    "                    # print(i_wavelength, N_wavelengths, modulation)\n",
+    "                    for i_frame in range(self.opt.nframe):\n",
+    "                        xv, yv = self.transform(z[:, :, i_frame], modulation=modulation)\n",
+    "                        hist_, edge_x, edge_y = np.histogram2d(xv.ravel(), yv.ravel(),\n",
+    "                                                               bins=[binsx, binsy],\n",
+    "                                                               range=[[0, 1], [0, self.ratio]],\n",
+    "                                                               density=True)\n",
+    "                        hist[:, :, i_frame, ii_wavelength] = hist_\n",
+    "                hist /= hist.max()\n",
+    "            else:\n",
+    "                hist = np.zeros((binsx, binsy, self.opt.nframe))\n",
+    "                for i_frame in range(self.opt.nframe):\n",
+    "                    xv, yv = self.transform(z[:, :, i_frame])\n",
+    "                    hist_, edge_x, edge_y = np.histogram2d(xv.ravel(), yv.ravel(),\n",
+    "                                                           bins=[binsx, binsy],\n",
+    "                                                           range=[[0, 1], [0, self.ratio]],\n",
+    "                                                           density=True)\n",
+    "                #hist /= hist.max()\n",
+    "            if self.opt.cache: np.save(filename, hist)\n",
+    "        return hist\n",
+    "    \n",
+    "\n",
+    "    def plot(self, z, do_color=True, videoname=None, dpi=50):\n",
+    "        hist = self.do_raytracing(z)\n",
+    "\n",
+    "        if videoname is None:\n",
+    "            videoname=f'{self.opt.figpath}/{self.opt.tag}.{self.opt.vext}'\n",
+    "\n",
+    "        subplotpars = matplotlib.figure.SubplotParams(left=0., right=1., bottom=0., top=1., wspace=0., hspace=0.,)\n",
+    "\n",
+    "        if self.opt.multispectral:\n",
+    "            N_wavelengths = len(self.cs_srgb.cmf[:, 0])\n",
+    "            # multiply by the spectrum of the sky\n",
+    "            if True:\n",
+    "                wavelengths = self.cs_srgb.cmf[::self.opt.bin_spectrum, 0]*1e-9\n",
+    "                intensity5800 = planck(wavelengths, 5800.)\n",
+    "                scatter = scattering(wavelengths)\n",
+    "                spectrum_sky = intensity5800 * scatter\n",
+    "                hist = hist * spectrum_sky[None, None, None, :]\n",
+    "                hist /= hist.max()\n",
+    "\n",
+    "            if False:\n",
+    "                # some magic to only get the hue\n",
+    "                hist_max = hist.max(axis=-1)[:, :, :, None]*np.ones((1, 1, 1, N_wavelengths//self.opt.bin_spectrum + 1))\n",
+    "                #print(hist.shape, hist.max(axis=-1).shape, hist_max.shape)\n",
+    "                hist[hist_max==0] = 1\n",
+    "                hist_max[hist_max==0] = 1\n",
+    "                hist /= hist_max\n",
+    "                #hist -= hist.min()\n",
+    "            else:\n",
+    "                hist /= hist.max()\n",
+    "            \n",
+    "            #image_rgb = self.cs_srgb.spec_to_rgb(hist)\n",
+    "            image_rgb = np.zeros((self.opt.nx//self.opt.bin_dens,  self.opt.ny//self.opt.bin_dens, 3, self.opt.nframe))\n",
+    "            for ii_wavelength, i_wavelength in enumerate(range(0, N_wavelengths, self.opt.bin_spectrum)):\n",
+    "                spec = np.zeros((N_wavelengths))\n",
+    "                spec[i_wavelength] = 1\n",
+    "                rgb = self.cs_srgb.spec_to_rgb(spec)\n",
+    "                # print(hist.shape, image_rgb.shape, rgb.shape)\n",
+    "                image_rgb += hist[:, :, None, :, ii_wavelength] * rgb[None, None, :, None]\n",
+    "            \n",
+    "            # image_rgb -= image_rgb.min()\n",
+    "            image_rgb /= image_rgb.max()\n",
+    "\n",
+    "\n",
+    "        fnames = []\n",
+    "        for i_frame in range(self.opt.nframe):\n",
+    "            fig, ax = plt.subplots(figsize=(self.opt.ny/self.opt.bin_dens/dpi, self.opt.nx/self.opt.bin_dens/dpi), subplotpars=subplotpars)\n",
+    "            if self.opt.multispectral:\n",
+    "                ax.imshow(image_rgb[:, :, :, i_frame] ** (1/self.opt.gamma), vmin=0, vmax=1)\n",
+    "            else:\n",
+    "                if do_color:\n",
+    "                    bluesky = np.array([0.268375, 0.283377]) # xyz\n",
+    "                    sun = np.array([0.325998, 0.335354]) # xyz\n",
+    "                    # ax.pcolormesh(edge_y, edge_x, hist[:, :, i_frame], vmin=0, vmax=1, cmap=plt.cm.Blues_r)\n",
+    "                    # https://en.wikipedia.org/wiki/CIE_1931_color_space#Mixing_colors_specified_with_the_CIE_xy_chromaticity_diagram\n",
+    "                    L1 = 1 - hist[:, :, i_frame]\n",
+    "                    L2 = hist[:, :, i_frame]\n",
+    "                    image_denom = L1 / bluesky[1] + L2 / sun[1]\n",
+    "                    image_x = (L1 * bluesky[0] / bluesky[1] + L2 * sun[0] / sun[1]) / image_denom\n",
+    "                    image_y = (L1 + L2) / image_denom \n",
+    "                    image_xyz = np.dstack((image_x, image_y, 1 - image_x - image_y))\n",
+    "                    image_rgb = self.cs_srgb.xyz_to_rgb(image_xyz)\n",
+    "                    image_L = self.opt.min_lum + (1-self.opt.min_lum)* L2 ** .61803\n",
+    "                    ax.imshow(image_L[:, :, None]*image_rgb, vmin=0, vmax=1)\n",
+    "\n",
+    "                else:\n",
+    "                    ax.imshow(1-image_L, vmin=0, vmax=1)\n",
+    "\n",
+    "            fname = f'{self.cachepath}/{self.opt.tag}_frame_{i_frame:04d}.png'\n",
+    "            fig.savefig(fname, dpi=dpi)\n",
+    "            fnames.append(fname)\n",
+    "            plt.close('all')\n",
+    "        if self.opt.vext == 'gif':\n",
+    "            return make_gif(videoname, fnames, fps=self.opt.fps)\n",
+    "        else:\n",
+    "            return make_mp4(videoname, fnames, fps=self.opt.fps)\n",
+    "\n",
+    "    def show(self, videoname, width=1024):\n",
+    "        if self.opt.vext == 'gif':\n",
+    "            from IPython.display import Image, display\n",
+    "            return display(Image(url=videoname, width=width))\n",
+    "        else:\n",
+    "            #import moviepy.editor as mpy\n",
+    "            #return mpy.ipython_display(videoname, width=width)\n",
+    "            # https://github.com/NeuralEnsemble/MotionClouds/blob/master/MotionClouds/MotionClouds.py#L858\n",
+    "            from IPython.display import HTML, display\n",
+    "            opts = ' loop=\"1\" autoplay=\"1\" controls '\n",
+    "            html = HTML(f'<video {opts} src=\"{videoname}\" type=\"video/{self.opt.vext}\" width={width}\\>')\n",
+    "            html.reload()\n",
+    "            return display(html)\n",
+    "    \n",
+    "\n",
+    "import MotionClouds as mc\n",
+    "from lambda2color import Lambda2color, xyz_from_xy\n",
+    "\n",
+    "# borrowed from https://github.com/gummiks/gummiks.github.io/blob/master/scripts/astro/planck.py\n",
+    "def planck(wav, T):\n",
+    "    import scipy.constants as const\n",
+    "    c = const.c # c = 3.0e+8\n",
+    "    h = const.h # h = 6.626e-34\n",
+    "    k = const.k # k = 1.38e-23\n",
+    "    a = 2.0*h*c**2\n",
+    "    b = h*c/(wav*k*T)\n",
+    "    intensity = a / ( (wav**5) * (np.exp(b) - 1.0) )\n",
+    "    return intensity\n",
+    "\n",
+    "def scattering(wav, a=0.005, p=1.3, b=0.45):\n",
+    "    \"\"\"\n",
+    "    b is  proportionate  to  the  column  density  of  aerosols  \n",
+    "    along  the  path  of  sunlight,  from  outside  the  atmosphere \n",
+    "    to  the  point  of  observation\n",
+    "    \n",
+    "    N_O3  is  the  ozone  column  density  along  the  path  of  sunlight,  \n",
+    "    sigma_O3 is  the  wavelength dependent ozone absorption cross-section.\n",
+    "    \n",
+    "    \"\"\"\n",
+    "    # converting wav in µm:\n",
+    "    intensity = np.exp(-a/((wav/1e-6)**4)) # Rayleigh extinction by nitrogen\n",
+    "    intensity *= (wav/1e-6)**-4\n",
+    "    intensity *= np.exp(-b/((wav/1e-6)**p)) # Aerosols\n",
+    "    return intensity"
    ]
   },
   {
    "cell_type": "markdown",
-=======
->>>>>>> d3d39c5f
    "metadata": {},
    "source": [
     "# une simple caustique"
